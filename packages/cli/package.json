--- conflicted
+++ resolved
@@ -198,7 +198,7 @@
     "vite-plugin-node-polyfills": "^0.22.0"
   },
   "peerDependencies": {
-<<<<<<< HEAD
+    "@modyfi/vite-plugin-yaml": "^1.1.0",
     "@rspack/core": "^0.7.5",
     "@rspack/dev-server": "^0.7.5",
     "@rspack/plugin-react-refresh": "^0.7.5",
@@ -208,6 +208,9 @@
     "vite-plugin-node-polyfills": "^0.22.0"
   },
   "peerDependenciesMeta": {
+    "@modyfi/vite-plugin-yaml": {
+      "optional": true
+    },
     "@rspack/core": {
       "optional": true
     },
@@ -215,16 +218,6 @@
       "optional": true
     },
     "@rspack/plugin-react-refresh": {
-=======
-    "@modyfi/vite-plugin-yaml": "^1.1.0",
-    "@vitejs/plugin-react": "^4.3.1",
-    "vite": "^5.0.0",
-    "vite-plugin-html": "^3.2.2",
-    "vite-plugin-node-polyfills": "^0.22.0"
-  },
-  "peerDependenciesMeta": {
-    "@modyfi/vite-plugin-yaml": {
->>>>>>> 6fa100e8
       "optional": true
     },
     "@vitejs/plugin-react": {
