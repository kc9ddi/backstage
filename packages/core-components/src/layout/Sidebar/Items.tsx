--- conflicted
+++ resolved
@@ -486,16 +486,12 @@
 
   return (
     <div className={classes.searchRoot}>
-<<<<<<< HEAD
       <SidebarItem
         icon={SearchIcon}
         to={props.to}
         onClick={handleItemClick}
         disableHighlight
       >
-=======
-      <SidebarItem icon={Icon} to={props.to} onClick={handleItemClick}>
->>>>>>> ca0e663f
         <TextField
           placeholder="Search"
           value={input}
