{
  "name": "@backstage/plugin-scaffolder-react",
<<<<<<< HEAD
  "version": "1.14.6",
=======
  "version": "1.15.0-next.0",
>>>>>>> 66ce8958
  "description": "A frontend library that helps other Backstage plugins interact with the Scaffolder",
  "backstage": {
    "role": "web-library",
    "pluginId": "scaffolder",
    "pluginPackages": [
      "@backstage/plugin-scaffolder",
      "@backstage/plugin-scaffolder-backend",
      "@backstage/plugin-scaffolder-common",
      "@backstage/plugin-scaffolder-node",
      "@backstage/plugin-scaffolder-node-test-utils",
      "@backstage/plugin-scaffolder-react"
    ]
  },
  "publishConfig": {
    "access": "public"
  },
  "keywords": [
    "backstage"
  ],
  "homepage": "https://backstage.io",
  "repository": {
    "type": "git",
    "url": "https://github.com/backstage/backstage",
    "directory": "plugins/scaffolder-react"
  },
  "license": "Apache-2.0",
  "sideEffects": false,
  "exports": {
    ".": "./src/index.ts",
    "./alpha": "./src/alpha.ts",
    "./package.json": "./package.json"
  },
  "main": "src/index.ts",
  "types": "src/index.ts",
  "typesVersions": {
    "*": {
      "alpha": [
        "src/alpha.ts"
      ],
      "package.json": [
        "package.json"
      ]
    }
  },
  "files": [
    "dist"
  ],
  "scripts": {
    "build": "backstage-cli package build",
    "clean": "backstage-cli package clean",
    "lint": "backstage-cli package lint",
    "prepack": "backstage-cli package prepack",
    "postpack": "backstage-cli package postpack",
    "start": "backstage-cli package start",
    "test": "backstage-cli package test"
  },
  "dependencies": {
    "@backstage/catalog-client": "workspace:^",
    "@backstage/catalog-model": "workspace:^",
    "@backstage/core-components": "workspace:^",
    "@backstage/core-plugin-api": "workspace:^",
    "@backstage/frontend-plugin-api": "workspace:^",
    "@backstage/plugin-catalog-react": "workspace:^",
    "@backstage/plugin-permission-react": "workspace:^",
    "@backstage/plugin-scaffolder-common": "workspace:^",
    "@backstage/theme": "workspace:^",
    "@backstage/types": "workspace:^",
    "@backstage/version-bridge": "workspace:^",
    "@material-ui/core": "^4.12.2",
    "@material-ui/icons": "^4.9.1",
    "@material-ui/lab": "4.0.0-alpha.61",
    "@react-hookz/web": "^24.0.0",
    "@rjsf/core": "5.23.2",
    "@rjsf/material-ui": "5.23.2",
    "@rjsf/utils": "5.23.2",
    "@rjsf/validator-ajv8": "5.23.2",
    "@types/json-schema": "^7.0.9",
    "ajv": "^8.0.1",
    "ajv-errors": "^3.0.0",
    "classnames": "^2.2.6",
    "flatted": "3.3.3",
    "humanize-duration": "^3.25.1",
    "immer": "^9.0.6",
    "json-schema": "^0.4.0",
    "json-schema-library": "^9.0.0",
    "lodash": "^4.17.21",
    "luxon": "^3.0.0",
    "qs": "^6.9.4",
    "react-use": "^17.2.4",
    "use-immer": "^0.10.0",
    "zen-observable": "^0.10.0",
    "zod": "^3.22.4",
    "zod-to-json-schema": "^3.20.4"
  },
  "devDependencies": {
    "@backstage/cli": "workspace:^",
    "@backstage/core-app-api": "workspace:^",
    "@backstage/plugin-catalog": "workspace:^",
    "@backstage/plugin-catalog-common": "workspace:^",
    "@backstage/plugin-permission-common": "workspace:^",
    "@backstage/test-utils": "workspace:^",
    "@testing-library/dom": "^10.0.0",
    "@testing-library/jest-dom": "^6.0.0",
    "@testing-library/react": "^16.0.0",
    "@testing-library/user-event": "^14.0.0",
    "@types/humanize-duration": "^3.18.1",
    "@types/luxon": "^3.0.0",
    "@types/react": "^18.0.0",
    "react": "^18.0.2",
    "react-dom": "^18.0.2",
    "react-router-dom": "^6.3.0",
    "swr": "^2.0.0"
  },
  "peerDependencies": {
    "@types/react": "^17.0.0 || ^18.0.0",
    "react": "^17.0.0 || ^18.0.0",
    "react-dom": "^17.0.0 || ^18.0.0",
    "react-router-dom": "^6.3.0"
  },
  "peerDependenciesMeta": {
    "@types/react": {
      "optional": true
    }
  }
}<|MERGE_RESOLUTION|>--- conflicted
+++ resolved
@@ -1,10 +1,6 @@
 {
   "name": "@backstage/plugin-scaffolder-react",
-<<<<<<< HEAD
-  "version": "1.14.6",
-=======
   "version": "1.15.0-next.0",
->>>>>>> 66ce8958
   "description": "A frontend library that helps other Backstage plugins interact with the Scaffolder",
   "backstage": {
     "role": "web-library",
