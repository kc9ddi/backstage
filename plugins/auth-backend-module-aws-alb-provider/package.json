--- conflicted
+++ resolved
@@ -1,10 +1,6 @@
 {
   "name": "@backstage/plugin-auth-backend-module-aws-alb-provider",
-<<<<<<< HEAD
-  "version": "0.4.1",
-=======
   "version": "0.4.2-next.0",
->>>>>>> 66ce8958
   "description": "The aws-alb provider module for the Backstage auth backend.",
   "backstage": {
     "role": "backend-plugin-module",
