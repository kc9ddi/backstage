--- conflicted
+++ resolved
@@ -25,26 +25,6 @@
   periodEnd: string;
 };
 
-<<<<<<< HEAD
-export const costFormatter = (currency: string) =>
-  new Intl.NumberFormat('en-US', {
-    style: 'currency',
-    currency,
-  });
-
-export const currencyFormatter = (currency: string) =>
-  new Intl.NumberFormat('en-US', {
-    style: 'currency',
-    currency,
-    minimumFractionDigits: 0,
-    maximumFractionDigits: 0,
-  });
-
-export const lengthyCurrencyFormatter = (currency: string) =>
-  new Intl.NumberFormat('en-US', {
-    style: 'currency',
-    currency,
-=======
 export const currencyFormatter = (currency: Intl.NumberFormat) => {
   const options = currency.resolvedOptions();
 
@@ -62,15 +42,11 @@
   return new Intl.NumberFormat(options.locale, {
     style: 'currency',
     currency: options.currency,
->>>>>>> 5c1bfac3
     minimumFractionDigits: 0,
     minimumSignificantDigits: 2,
     maximumSignificantDigits: 2,
   });
-<<<<<<< HEAD
-=======
 };
->>>>>>> 5c1bfac3
 
 export const numberFormatter = new Intl.NumberFormat('en-US', {
   minimumFractionDigits: 0,
